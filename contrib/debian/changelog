--- conflicted
+++ resolved
@@ -1,5 +1,3 @@
-<<<<<<< HEAD
-=======
 zcash (2.0.4) stable; urgency=medium
 
   * 2.0.4 release.
@@ -12,7 +10,6 @@
 
  -- Zcash Company <team@z.cash>  Wed, 20 Mar 2019 09:39:43 -0700
 
->>>>>>> a8d4a221
 zcash (2.0.3) stable; urgency=medium
 
   * 2.0.3 release.
